--- conflicted
+++ resolved
@@ -1,10 +1,6 @@
 [package]
 name = "libp2prs-tcp"
-<<<<<<< HEAD
 version = "0.2.2"
-=======
-version = "0.2.1"
->>>>>>> 461ce77e
 license = "MIT"
 description = "TCP/IP transport protocol for libp2p"
 authors = ["Netwarps Technologies admin@paradeum.com"]
@@ -25,11 +21,5 @@
 socket2 = "0.3.12"
 async-trait = "0.1"
 if-watch = "0.1.7"
-<<<<<<< HEAD
 libp2prs-core = { path = "../../core", version = "0.2.2" }
-libp2prs-runtime = { path = "../../runtime", version = "0.2.1" }
-=======
-libp2prs-core = { path = "../../core", version = "0.2.1" }
-libp2prs-runtime = { path = "../../runtime", version = "0.2.1", optional = true }
->>>>>>> 461ce77e
-
+libp2prs-runtime = { path = "../../runtime", version = "0.2.1" }