// Copyright 2020 Sigma Prime Pty Ltd.
//
// Permission is hereby granted, free of charge, to any person obtaining a
// copy of this software and associated documentation files (the "Software"),
// to deal in the Software without restriction, including without limitation
// the rights to use, copy, modify, merge, publish, distribute, sublicense,
// and/or sell copies of the Software, and to permit persons to whom the
// Software is furnished to do so, subject to the following conditions:
//
// The above copyright notice and this permission notice shall be included in
// all copies or substantial portions of the Software.
//
// THE SOFTWARE IS PROVIDED "AS IS", WITHOUT WARRANTY OF ANY KIND, EXPRESS
// OR IMPLIED, INCLUDING BUT NOT LIMITED TO THE WARRANTIES OF MERCHANTABILITY,
// FITNESS FOR A PARTICULAR PURPOSE AND NONINFRINGEMENT. IN NO EVENT SHALL THE
// AUTHORS OR COPYRIGHT HOLDERS BE LIABLE FOR ANY CLAIM, DAMAGES OR OTHER
// LIABILITY, WHETHER IN AN ACTION OF CONTRACT, TORT OR OTHERWISE, ARISING
// FROM, OUT OF OR IN CONNECTION WITH THE SOFTWARE OR THE USE OR OTHER
// DEALINGS IN THE SOFTWARE.

use std::time::Duration;

use libp2prs_core::{PeerId, ProtocolId};

use crate::types::{FastMessageId, GossipsubMessage, MessageId, PeerKind, RawGossipsubMessage};

/// The types of message validation that can be employed by gossipsub.
#[derive(Debug, Clone)]
pub enum ValidationMode {
    /// This is the default setting. This requires the message author to be a valid [`PeerId`] and to
    /// be present as well as the sequence number. All messages must have valid signatures.
    ///
    /// NOTE: This setting will reject messages from nodes using
    /// [`crate::behaviour::MessageAuthenticity::Anonymous`] and all messages that do not have
    /// signatures.
    Strict,
    /// This setting permits messages that have no author, sequence number or signature. If any of
    /// these fields exist in the message these are validated.
    Permissive,
    /// This setting requires the author, sequence number and signature fields of a message to be
    /// empty. Any message that contains these fields is considered invalid.
    Anonymous,
    /// This setting does not check the author, sequence number or signature fields of incoming
    /// messages. If these fields contain data, they are simply ignored.
    ///
    /// NOTE: This setting will consider messages with invalid signatures as valid messages.
    None,
}

/// Configuration parameters that define the performance of the gossipsub network.
#[derive(Clone)]
pub struct GossipsubConfig {
<<<<<<< HEAD
    protocol_ids: Vec<ProtocolId>,
=======
    peer_id: PeerId,
    protocol_config: ProtocolConfig,
>>>>>>> 1ce5e92b
    history_length: usize,
    history_gossip: usize,
    mesh_n: usize,
    mesh_n_low: usize,
    mesh_n_high: usize,
    retain_scores: usize,
    gossip_lazy: usize,
    gossip_factor: f64,
    heartbeat_initial_delay: Duration,
    heartbeat_interval: Duration,
    fanout_ttl: Duration,
    check_explicit_peers_ticks: u64,
    max_transmit_size: usize,
    duplicate_cache_time: Duration,
    validate_messages: bool,
    validation_mode: ValidationMode,
    message_id_fn: fn(&GossipsubMessage) -> MessageId,
    fast_message_id_fn: Option<fn(&RawGossipsubMessage) -> FastMessageId>,
    allow_self_origin: bool,
    do_px: bool,
    prune_peers: usize,
    prune_backoff: Duration,
    backoff_slack: u32,
    flood_publish: bool,
    graft_flood_threshold: Duration,
    mesh_outbound_min: usize,
    opportunistic_graft_ticks: u64,
    opportunistic_graft_peers: usize,
    gossip_retransimission: u32,
    max_messages_per_rpc: Option<usize>,
    max_ihave_length: usize,
    max_ihave_messages: usize,
    iwant_followup_time: Duration,
    support_floodsub: bool,
    published_message_ids_cache_time: Duration,
}

impl GossipsubConfig {
    // All the getters

    /// Peer ID
    pub fn peer_id(&self) -> PeerId {
        self.peer_id
    }

    /// Protocol configurations.
    pub fn protocol_ids(&self) -> &Vec<ProtocolId> {
        &self.protocol_ids
    }

    // Overlay network parameters.
    /// Number of heartbeats to keep in the `memcache` (default is 5).
    pub fn history_length(&self) -> usize {
        self.history_length
    }

    /// Number of past heartbeats to gossip about (default is 3).
    pub fn history_gossip(&self) -> usize {
        self.history_gossip
    }

    /// Target number of peers for the mesh network (D in the spec, default is 6).
    pub fn mesh_n(&self) -> usize {
        self.mesh_n
    }

    /// Minimum number of peers in mesh network before adding more (D_lo in the spec, default is 5).
    pub fn mesh_n_low(&self) -> usize {
        self.mesh_n_low
    }

    /// Maximum number of peers in mesh network before removing some (D_high in the spec, default
    /// is 12).
    pub fn mesh_n_high(&self) -> usize {
        self.mesh_n_high
    }

    /// Affects how peers are selected when pruning a mesh due to over subscription.
    ///
    ///  At least `retain_scores` of the retained peers will be high-scoring, while the remainder are
    ///  chosen randomly (D_score in the spec, default is 4).
    pub fn retain_scores(&self) -> usize {
        self.retain_scores
    }

    /// Minimum number of peers to emit gossip to during a heartbeat (D_lazy in the spec,
    /// default is 6).
    pub fn gossip_lazy(&self) -> usize {
        self.gossip_lazy
    }

    /// Affects how many peers we will emit gossip to at each heartbeat.
    ///
    /// We will send gossip to `gossip_factor * (total number of non-mesh peers)`, or
    /// `gossip_lazy`, whichever is greater. The default is 0.25.
    pub fn gossip_factor(&self) -> f64 {
        self.gossip_factor
    }

    /// Initial delay in each heartbeat (default is 5 seconds).
    pub fn heartbeat_initial_delay(&self) -> Duration {
        self.heartbeat_initial_delay
    }

    /// Time between each heartbeat (default is 1 second).
    pub fn heartbeat_interval(&self) -> Duration {
        self.heartbeat_interval
    }

    /// Time to live for fanout peers (default is 60 seconds).
    pub fn fanout_ttl(&self) -> Duration {
        self.fanout_ttl
    }

    /// The number of heartbeat ticks until we recheck the connection to explicit peers and
    /// reconnecting if necessary (default 300).
    pub fn check_explicit_peers_ticks(&self) -> u64 {
        self.check_explicit_peers_ticks
    }

    /// The maximum byte size for each gossipsub RPC (default is 65536 bytes).
    ///
    /// This represents the maximum size of the entire protobuf payload. It must be at least
    /// large enough to support basic control messages. If Peer eXchange is enabled, this
    /// must be large enough to transmit the desired peer information on pruning. It must be at
    /// least 100 bytes. Default is 65536 bytes.
    pub fn max_transmit_size(&self) -> usize {
        self.protocol_config.max_transmit_size()
    }

    /// Duplicates are prevented by storing message id's of known messages in an LRU time cache.
    /// This settings sets the time period that messages are stored in the cache. Duplicates can be
    /// received if duplicate messages are sent at a time greater than this setting apart. The
    /// default is 1 minute.
    pub fn duplicate_cache_time(&self) -> Duration {
        self.duplicate_cache_time
    }

    /// When set to `true`, prevents automatic forwarding of all received messages. This setting
    /// allows a user to validate the messages before propagating them to their peers. If set to
    /// true, the user must manually call [`crate::Gossipsub::report_message_validation_result()`]
    /// on the behaviour to forward message once validated (default is `false`).
    /// The default is `false`.
    pub fn validate_messages(&self) -> bool {
        self.validate_messages
    }

    /// Determines the level of validation used when receiving messages. See [`ValidationMode`]
    /// for the available types. The default is ValidationMode::Strict.
    pub fn validation_mode(&self) -> ValidationMode {
        self.protocol_config.validation_mode()
    }

    /// A user-defined function allowing the user to specify the message id of a gossipsub message.
    /// The default value is to concatenate the source peer id with a sequence number. Setting this
    /// parameter allows the user to address packets arbitrarily. One example is content based
    /// addressing, where this function may be set to `hash(message)`. This would prevent messages
    /// of the same content from being duplicated.
    ///
    /// The function takes a [`GossipsubMessage`] as input and outputs a String to be interpreted as
    /// the message id.
    pub fn message_id(&self, message: &GossipsubMessage) -> MessageId {
        (self.message_id_fn)(message)
    }

    /// A user-defined optional function that computes fast ids from raw messages. This can be used
    /// to avoid possibly expensive transformations from [`RawGossipsubMessage`] to
    /// [`GossipsubMessage`] for duplicates. Two semantically different messages must always
    /// have different fast message ids, but it is allowed that two semantically identical messages
    /// have different fast message ids as long as the message_id_fn produces the same id for them.
    ///
    /// The function takes a [`RawGossipsubMessage`] as input and outputs a String to be
    /// interpreted as the fast message id. Default is None.
    pub fn fast_message_id(&self, message: &RawGossipsubMessage) -> Option<FastMessageId> {
        self.fast_message_id_fn.map(|fast_message_id_fn| fast_message_id_fn(message))
    }

    /// By default, gossipsub will reject messages that are sent to us that have the same message
    /// source as we have specified locally. Enabling this, allows these messages and prevents
    /// penalizing the peer that sent us the message. Default is false.
    pub fn allow_self_origin(&self) -> bool {
        self.allow_self_origin
    }

    /// Whether Peer eXchange is enabled; this should be enabled in bootstrappers and other well
    /// connected/trusted nodes. The default is true.
    pub fn do_px(&self) -> bool {
        self.do_px
    }

    /// Controls the number of peers to include in prune Peer eXchange.
    /// When we prune a peer that's eligible for PX (has a good score, etc), we will try to
    /// send them signed peer records for up to `prune_peers` other peers that we
    /// know of. It is recommended that this value is larger than `mesh_n_high` so that the pruned
    /// peer can reliably form a full mesh. The default is typically 16 however until signed
    /// records are spec'd this is disabled and set to 0.
    pub fn prune_peers(&self) -> usize {
        self.prune_peers
    }

    /// Controls the backoff time for pruned peers. This is how long
    /// a peer must wait before attempting to graft into our mesh again after being pruned.
    /// When pruning a peer, we send them our value of `prune_backoff` so they know
    /// the minimum time to wait. Peers running older versions may not send a backoff time,
    /// so if we receive a prune message without one, we will wait at least `prune_backoff`
    /// before attempting to re-graft. The default is one minute.
    pub fn prune_backoff(&self) -> Duration {
        self.prune_backoff
    }

    /// Number of heartbeat slots considered as slack for backoffs. This gurantees that we wait
    /// at least backoff_slack heartbeats after a backoff is over before we try to graft. This
    /// solves problems occuring through high latencies. In particular if
    /// `backoff_slack * heartbeat_interval` is longer than any latencies between processing
    /// prunes on our side and processing prunes on the receiving side this guarantees that we
    /// get not punished for too early grafting. The default is 1.
    pub fn backoff_slack(&self) -> u32 {
        self.backoff_slack
    }

    /// Whether to do flood publishing or not. If enabled newly created messages will always be
    /// sent to all peers that are subscribed to the topic and have a good enough score.
    /// The default is true.
    pub fn flood_publish(&self) -> bool {
        self.flood_publish
    }

    /// If a GRAFT comes before `graft_flood_threshold` has elapsed since the last PRUNE,
    /// then there is an extra score penalty applied to the peer through P7.
    pub fn graft_flood_threshold(&self) -> Duration {
        self.graft_flood_threshold
    }

    /// Minimum number of outbound peers in the mesh network before adding more (D_out in the spec).
    /// This value must be smaller or equal than `mesh_n / 2` and smaller than `mesh_n_low`.
    /// The default is 2.
    pub fn mesh_outbound_min(&self) -> usize {
        self.mesh_outbound_min
    }

    /// Number of heartbeat ticks that specifcy the interval in which opportunistic grafting is
    /// applied. Every `opportunistic_graft_ticks` we will attempt to select some high-scoring mesh
    /// peers to replace lower-scoring ones, if the median score of our mesh peers falls below a
    /// threshold (see https://godoc.org/github.com/libp2p/go-libp2p-pubsub#PeerScoreThresholds).
    /// The default is 60.
    pub fn opportunistic_graft_ticks(&self) -> u64 {
        self.opportunistic_graft_ticks
    }

    /// Controls how many times we will allow a peer to request the same message id through IWANT
    /// gossip before we start ignoring them. This is designed to prevent peers from spamming us
    /// with requests and wasting our resources. The default is 3.
    pub fn gossip_retransimission(&self) -> u32 {
        self.gossip_retransimission
    }

    /// The maximum number of new peers to graft to during opportunistic grafting. The default is 2.
    pub fn opportunistic_graft_peers(&self) -> usize {
        self.opportunistic_graft_peers
    }

    /// The maximum number of messages we will process in a given RPC. If this is unset, there is
    /// no limit. The default is None.
    pub fn max_messages_per_rpc(&self) -> Option<usize> {
        self.max_messages_per_rpc
    }

    /// The maximum number of messages to include in an IHAVE message.
    /// Also controls the maximum number of IHAVE ids we will accept and request with IWANT from a
    /// peer within a heartbeat, to protect from IHAVE floods. You should adjust this value from the
    /// default if your system is pushing more than 5000 messages in GossipSubHistoryGossip
    /// heartbeats; with the defaults this is 1666 messages/s. The default is 5000.
    pub fn max_ihave_length(&self) -> usize {
        self.max_ihave_length
    }

    /// GossipSubMaxIHaveMessages is the maximum number of IHAVE messages to accept from a peer
    /// within a heartbeat.
    pub fn max_ihave_messages(&self) -> usize {
        self.max_ihave_messages
    }

    /// Time to wait for a message requested through IWANT following an IHAVE advertisement.
    /// If the message is not received within this window, a broken promise is declared and
    /// the router may apply behavioural penalties. The default is 3 seconds.
    pub fn iwant_followup_time(&self) -> Duration {
        self.iwant_followup_time
    }

    /// Enable support for flooodsub peers. Default false.
    pub fn support_floodsub(&self) -> bool {
        self.support_floodsub
    }

    /// Published message ids time cache duration. The default is 10 seconds.
    pub fn published_message_ids_cache_time(&self) -> Duration {
        self.published_message_ids_cache_time
    }
}

impl GossipsubConfig {
    fn default(peer_id: PeerId) -> Self {
        // use ConfigBuilder to also validate defaults
        GossipsubConfigBuilder::new(peer_id)
            .build()
            .expect("Default config parameters should be valid parameters")
    }
}

/// The builder struct for constructing a gossipsub configuration.
pub struct GossipsubConfigBuilder {
    config: GossipsubConfig,
}

<<<<<<< HEAD
impl Default for GossipsubConfigBuilder {
    fn default() -> Self {
        // support version 1.1.0 and 1.0.0 by default
        let mut protocol_ids = vec![
            ProtocolId::new("/meshsub/1.1.0", PeerKind::Gossipsubv1_1.into()),
            ProtocolId::new("/meshsub/1.0.0", PeerKind::Gossipsub.into()),
        ];
        GossipsubConfigBuilder {
            config: GossipsubConfig {
                protocol_ids,
=======
impl GossipsubConfigBuilder {
    pub fn new(peer_id: PeerId) -> Self {
        let protocol_config = ProtocolConfig::new(65536, ValidationMode::Strict, false);
        GossipsubConfigBuilder {
            config: GossipsubConfig {
                peer_id,
                protocol_config,
>>>>>>> 1ce5e92b
                history_length: 5,
                history_gossip: 3,
                mesh_n: 6,
                mesh_n_low: 5,
                mesh_n_high: 12,
                retain_scores: 4,
                gossip_lazy: 6, // default to mesh_n
                gossip_factor: 0.25,
                heartbeat_initial_delay: Duration::from_secs(5),
                heartbeat_interval: Duration::from_secs(1),
                fanout_ttl: Duration::from_secs(60),
                check_explicit_peers_ticks: 300,
<<<<<<< HEAD
                max_transmit_size: 65535,
=======
                // max_transmit_size: 65536,
>>>>>>> 1ce5e92b
                duplicate_cache_time: Duration::from_secs(60),
                validate_messages: false,
                // validation_mode: ValidationMode::Strict,
                message_id_fn: |message| {
                    // default message id is: source + sequence number
                    // NOTE: If either the peer_id or source is not provided, we set to 0;
                    let mut source_string = if let Some(peer_id) = message.source.as_ref() {
                        peer_id.to_base58()
                    } else {
                        PeerId::from_bytes(&[0, 1, 0]).expect("Valid peer id").to_base58()
                    };
                    source_string.push_str(&message.sequence_number.unwrap_or_default().to_string());
                    MessageId::from(source_string)
                },
                fast_message_id_fn: None,
                allow_self_origin: false,
                do_px: false,
                prune_peers: 0, // NOTE: Increasing this currently has little effect until Signed records are implemented.
                prune_backoff: Duration::from_secs(60),
                backoff_slack: 1,
                flood_publish: true,
                graft_flood_threshold: Duration::from_secs(10),
                mesh_outbound_min: 2,
                opportunistic_graft_ticks: 60,
                opportunistic_graft_peers: 2,
                gossip_retransimission: 3,
                max_messages_per_rpc: None,
                max_ihave_length: 5000,
                max_ihave_messages: 10,
                iwant_followup_time: Duration::from_secs(3),
                support_floodsub: false,
                published_message_ids_cache_time: Duration::from_secs(10),
            },
        }
    }
}

impl From<GossipsubConfig> for GossipsubConfigBuilder {
    fn from(config: GossipsubConfig) -> Self {
        GossipsubConfigBuilder { config }
    }
}

impl GossipsubConfigBuilder {
<<<<<<< HEAD
=======
    /// The protocol id to negotiate this protocol (default is `/meshsub/1.0.0`).
    // pub fn protocol_id_prefix(&mut self, protocol_id: impl Into<Cow<'static, str>>) -> &mut Self {
    //     self.config.protocol_id_prefix = protocol_id.into();
    //     self
    // }

>>>>>>> 1ce5e92b
    /// Number of heartbeats to keep in the `memcache` (default is 5).
    pub fn history_length(&mut self, history_length: usize) -> &mut Self {
        self.config.history_length = history_length;
        self
    }

    /// Number of past heartbeats to gossip about (default is 3).
    pub fn history_gossip(&mut self, history_gossip: usize) -> &mut Self {
        self.config.history_gossip = history_gossip;
        self
    }

    /// Target number of peers for the mesh network (D in the spec, default is 6).
    pub fn mesh_n(&mut self, mesh_n: usize) -> &mut Self {
        self.config.mesh_n = mesh_n;
        self
    }

    /// Minimum number of peers in mesh network before adding more (D_lo in the spec, default is 4).
    pub fn mesh_n_low(&mut self, mesh_n_low: usize) -> &mut Self {
        self.config.mesh_n_low = mesh_n_low;
        self
    }

    /// Maximum number of peers in mesh network before removing some (D_high in the spec, default
    /// is 12).
    pub fn mesh_n_high(&mut self, mesh_n_high: usize) -> &mut Self {
        self.config.mesh_n_high = mesh_n_high;
        self
    }

    /// Affects how peers are selected when pruning a mesh due to over subscription.
    ///
    /// At least [`Self::retain_scores`] of the retained peers will be high-scoring, while the remainder are
    /// chosen randomly (D_score in the spec, default is 4).
    pub fn retain_scores(&mut self, retain_scores: usize) -> &mut Self {
        self.config.retain_scores = retain_scores;
        self
    }

    /// Minimum number of peers to emit gossip to during a heartbeat (D_lazy in the spec,
    /// default is 6).
    pub fn gossip_lazy(&mut self, gossip_lazy: usize) -> &mut Self {
        self.config.gossip_lazy = gossip_lazy;
        self
    }

    /// Affects how many peers we will emit gossip to at each heartbeat.
    ///
    /// We will send gossip to `gossip_factor * (total number of non-mesh peers)`, or
    /// `gossip_lazy`, whichever is greater. The default is 0.25.
    pub fn gossip_factor(&mut self, gossip_factor: f64) -> &mut Self {
        self.config.gossip_factor = gossip_factor;
        self
    }

    /// Initial delay in each heartbeat (default is 5 seconds).
    pub fn heartbeat_initial_delay(&mut self, heartbeat_initial_delay: Duration) -> &mut Self {
        self.config.heartbeat_initial_delay = heartbeat_initial_delay;
        self
    }

    /// Time between each heartbeat (default is 1 second).
    pub fn heartbeat_interval(&mut self, heartbeat_interval: Duration) -> &mut Self {
        self.config.heartbeat_interval = heartbeat_interval;
        self
    }

    /// The number of heartbeat ticks until we recheck the connection to explicit peers and
    /// reconnecting if necessary (default 300).
    pub fn check_explicit_peers_ticks(&mut self, check_explicit_peers_ticks: u64) -> &mut Self {
        self.config.check_explicit_peers_ticks = check_explicit_peers_ticks;
        self
    }

    /// Time to live for fanout peers (default is 60 seconds).
    pub fn fanout_ttl(&mut self, fanout_ttl: Duration) -> &mut Self {
        self.config.fanout_ttl = fanout_ttl;
        self
    }

    /// The maximum byte size for each gossip (default is 2048 bytes).
    pub fn max_transmit_size(&mut self, max_transmit_size: usize) -> &mut Self {
        self.config.protocol_config.set_max_transmit_size(max_transmit_size);
        self
    }

    /// Duplicates are prevented by storing message id's of known messages in an LRU time cache.
    /// This settings sets the time period that messages are stored in the cache. Duplicates can be
    /// received if duplicate messages are sent at a time greater than this setting apart. The
    /// default is 1 minute.
    pub fn duplicate_cache_time(&mut self, cache_size: Duration) -> &mut Self {
        self.config.duplicate_cache_time = cache_size;
        self
    }

    /// When set, prevents automatic forwarding of all received messages. This setting
    /// allows a user to validate the messages before propagating them to their peers. If set,
    /// the user must manually call [`crate::Gossipsub::report_message_validation_result()`] on the
    /// behaviour to forward a message once validated.
    pub fn validate_messages(&mut self) -> &mut Self {
        self.config.validate_messages = true;
        self
    }

    /// Determines the level of validation used when receiving messages. See [`ValidationMode`]
    /// for the available types. The default is ValidationMode::Strict.
    pub fn validation_mode(&mut self, validation_mode: ValidationMode) -> &mut Self {
        self.config.protocol_config.set_validation_mode(validation_mode);
        self
    }

    /// A user-defined function allowing the user to specify the message id of a gossipsub message.
    /// The default value is to concatenate the source peer id with a sequence number. Setting this
    /// parameter allows the user to address packets arbitrarily. One example is content based
    /// addressing, where this function may be set to `hash(message)`. This would prevent messages
    /// of the same content from being duplicated.
    ///
    /// The function takes a [`GossipsubMessage`] as input and outputs a String to be
    /// interpreted as the message id.
    pub fn message_id_fn(&mut self, id_fn: fn(&GossipsubMessage) -> MessageId) -> &mut Self {
        self.config.message_id_fn = id_fn;
        self
    }

    /// A user-defined optional function that computes fast ids from raw messages. This can be used
    /// to avoid possibly expensive transformations from [`RawGossipsubMessage`] to
    /// [`GossipsubMessage`] for duplicates. Two semantically different messages must always
    /// have different fast message ids, but it is allowed that two semantically identical messages
    /// have different fast message ids as long as the message_id_fn produces the same id for them.
    ///
    /// The function takes a [`RawGossipsubMessage`] as input and outputs a String to be interpreted
    /// as the fast message id. Default is None.
    pub fn fast_message_id_fn(&mut self, fast_id_fn: fn(&RawGossipsubMessage) -> FastMessageId) -> &mut Self {
        self.config.fast_message_id_fn = Some(fast_id_fn);
        self
    }

    /// Enables Peer eXchange. This should be enabled in bootstrappers and other well
    /// connected/trusted nodes. The default is true.
    pub fn do_px(&mut self) -> &mut Self {
        self.config.do_px = true;
        self
    }

    /// Controls the number of peers to include in prune Peer eXchange.
    ///
    /// When we prune a peer that's eligible for PX (has a good score, etc), we will try to
    /// send them signed peer records for up to [`Self::prune_peers] other peers that we
    /// know of. It is recommended that this value is larger than [`Self::mesh_n_high`] so that the
    /// pruned peer can reliably form a full mesh. The default is 16.
    pub fn prune_peers(&mut self, prune_peers: usize) -> &mut Self {
        self.config.prune_peers = prune_peers;
        self
    }

    /// Controls the backoff time for pruned peers. This is how long
    /// a peer must wait before attempting to graft into our mesh again after being pruned.
    /// When pruning a peer, we send them our value of [`Self::prune_backoff`] so they know
    /// the minimum time to wait. Peers running older versions may not send a backoff time,
    /// so if we receive a prune message without one, we will wait at least [`Self::prune_backoff`]
    /// before attempting to re-graft. The default is one minute.
    pub fn prune_backoff(&mut self, prune_backoff: Duration) -> &mut Self {
        self.config.prune_backoff = prune_backoff;
        self
    }

    /// Number of heartbeat slots considered as slack for backoffs. This gurantees that we wait
    /// at least backoff_slack heartbeats after a backoff is over before we try to graft. This
    /// solves problems occuring through high latencies. In particular if
    /// `backoff_slack * heartbeat_interval` is longer than any latencies between processing
    /// prunes on our side and processing prunes on the receiving side this guarantees that we
    /// get not punished for too early grafting. The default is 1.
    pub fn backoff_slack(&mut self, backoff_slack: u32) -> &mut Self {
        self.config.backoff_slack = backoff_slack;
        self
    }

    /// Whether to do flood publishing or not. If enabled newly created messages will always be
    /// sent to all peers that are subscribed to the topic and have a good enough score.
    /// The default is true.
    pub fn flood_publish(&mut self, flood_publish: bool) -> &mut Self {
        self.config.flood_publish = flood_publish;
        self
    }

    /// If a GRAFT comes before `graft_flood_threshold` has elapsed since the last PRUNE,
    /// then there is an extra score penalty applied to the peer through P7.
    pub fn graft_flood_threshold(&mut self, graft_flood_threshold: Duration) -> &mut Self {
        self.config.graft_flood_threshold = graft_flood_threshold;
        self
    }

    /// Minimum number of outbound peers in the mesh network before adding more (D_out in the spec).
    /// This value must be smaller or equal than `mesh_n / 2` and smaller than `mesh_n_low`.
    /// The default is 2.
    pub fn mesh_outbound_min(&mut self, mesh_outbound_min: usize) -> &mut Self {
        self.config.mesh_outbound_min = mesh_outbound_min;
        self
    }

    /// Number of heartbeat ticks that specifcy the interval in which opportunistic grafting is
    /// applied. Every `opportunistic_graft_ticks` we will attempt to select some high-scoring mesh
    /// peers to replace lower-scoring ones, if the median score of our mesh peers falls below a
    /// threshold (see https://godoc.org/github.com/libp2p/go-libp2p-pubsub#PeerScoreThresholds).
    /// The default is 60.
    pub fn opportunistic_graft_ticks(&mut self, opportunistic_graft_ticks: u64) -> &mut Self {
        self.config.opportunistic_graft_ticks = opportunistic_graft_ticks;
        self
    }

    /// Controls how many times we will allow a peer to request the same message id through IWANT
    /// gossip before we start ignoring them. This is designed to prevent peers from spamming us
    /// with requests and wasting our resources.
    pub fn gossip_retransimission(&mut self, gossip_retransimission: u32) -> &mut Self {
        self.config.gossip_retransimission = gossip_retransimission;
        self
    }

    /// The maximum number of new peers to graft to during opportunistic grafting. The default is 2.
    pub fn opportunistic_graft_peers(&mut self, opportunistic_graft_peers: usize) -> &mut Self {
        self.config.opportunistic_graft_peers = opportunistic_graft_peers;
        self
    }

    /// The maximum number of messages we will process in a given RPC. If this is unset, there is
    /// no limit. The default is None.
    pub fn max_messages_per_rpc(&mut self, max: Option<usize>) -> &mut Self {
        self.config.max_messages_per_rpc = max;
        self
    }

    /// The maximum number of messages to include in an IHAVE message.
    /// Also controls the maximum number of IHAVE ids we will accept and request with IWANT from a
    /// peer within a heartbeat, to protect from IHAVE floods. You should adjust this value from the
    /// default if your system is pushing more than 5000 messages in GossipSubHistoryGossip
    /// heartbeats; with the defaults this is 1666 messages/s. The default is 5000.
    pub fn max_ihave_length(&mut self, max_ihave_length: usize) -> &mut Self {
        self.config.max_ihave_length = max_ihave_length;
        self
    }

    /// GossipSubMaxIHaveMessages is the maximum number of IHAVE messages to accept from a peer
    /// within a heartbeat.
    pub fn max_ihave_messages(&mut self, max_ihave_messages: usize) -> &mut Self {
        self.config.max_ihave_messages = max_ihave_messages;
        self
    }

    /// By default, gossipsub will reject messages that are sent to us that has the same message
    /// source as we have specified locally. Enabling this, allows these messages and prevents
    /// penalizing the peer that sent us the message. Default is false.
    pub fn allow_self_origin(&mut self, allow_self_origin: bool) -> &mut Self {
        self.config.allow_self_origin = allow_self_origin;
        self
    }

    /// Time to wait for a message requested through IWANT following an IHAVE advertisement.
    /// If the message is not received within this window, a broken promise is declared and
    /// the router may apply behavioural penalties. The default is 3 seconds.
    pub fn iwant_followup_time(&mut self, iwant_followup_time: Duration) -> &mut Self {
        self.config.iwant_followup_time = iwant_followup_time;
        self
    }

    /// Enable support for flooodsub peers.
    pub fn support_floodsub(&mut self) -> &mut Self {
        self.config.support_floodsub = true;
        self.config
            .protocol_ids
            .push(ProtocolId::new("/floodsub/1.0.0", PeerKind::Floodsub.into()));
        self
    }

    /// Published message ids time cache duration. The default is 10 seconds.
    pub fn published_message_ids_cache_time(&mut self, published_message_ids_cache_time: Duration) -> &mut Self {
        self.config.published_message_ids_cache_time = published_message_ids_cache_time;
        self
    }

    /// Constructs a [`GossipsubConfig`] from the given configuration and validates the settings.
    pub fn build(&self) -> Result<GossipsubConfig, &str> {
        // check all constraints on config

        if self.config.max_transmit_size() < 100 {
            return Err("The maximum transmission size must be greater than 100 to permit basic control messages");
        }

        if self.config.history_length < self.config.history_gossip {
            return Err("The history_length must be greater than or equal to the history_gossip \
                length");
        }

        if !(self.config.mesh_outbound_min < self.config.mesh_n_low
            && self.config.mesh_n_low <= self.config.mesh_n
            && self.config.mesh_n <= self.config.mesh_n_high)
        {
            return Err("The following inequality doesn't hold \
                mesh_outbound_min < mesh_n_low <= mesh_n <= mesh_n_high");
        }

        if self.config.mesh_outbound_min * 2 > self.config.mesh_n {
            return Err("The following inequality doesn't hold mesh_outbound_min <= self.config.mesh_n / 2");
        }
        Ok(self.config.clone())
    }
}

impl std::fmt::Debug for GossipsubConfig {
    fn fmt(&self, f: &mut std::fmt::Formatter<'_>) -> std::fmt::Result {
        let mut builder = f.debug_struct("GossipsubConfig");
        let _ = builder.field("history_length", &self.history_length);
        let _ = builder.field("history_gossip", &self.history_gossip);
        let _ = builder.field("mesh_n", &self.mesh_n);
        let _ = builder.field("mesh_n_low", &self.mesh_n_low);
        let _ = builder.field("mesh_n_high", &self.mesh_n_high);
        let _ = builder.field("retain_scores", &self.retain_scores);
        let _ = builder.field("gossip_lazy", &self.gossip_lazy);
        let _ = builder.field("gossip_factor", &self.gossip_factor);
        let _ = builder.field("heartbeat_initial_delay", &self.heartbeat_initial_delay);
        let _ = builder.field("heartbeat_interval", &self.heartbeat_interval);
        let _ = builder.field("fanout_ttl", &self.fanout_ttl);
        let _ = builder.field("max_transmit_size", &self.max_transmit_size());
        let _ = builder.field("duplicate_cache_time", &self.duplicate_cache_time);
        let _ = builder.field("validate_messages", &self.validate_messages);
        let _ = builder.field("validation_mode", &self.validation_mode());
        let _ = builder.field("allow_self_origin", &self.allow_self_origin);
        let _ = builder.field("do_px", &self.do_px);
        let _ = builder.field("prune_peers", &self.prune_peers);
        let _ = builder.field("prune_backoff", &self.prune_backoff);
        let _ = builder.field("backoff_slack", &self.backoff_slack);
        let _ = builder.field("flood_publish", &self.flood_publish);
        let _ = builder.field("graft_flood_threshold", &self.graft_flood_threshold);
        let _ = builder.field("mesh_outbound_min", &self.mesh_outbound_min);
        let _ = builder.field("opportunistic_graft_ticks", &self.opportunistic_graft_ticks);
        let _ = builder.field("opportunistic_graft_peers", &self.opportunistic_graft_peers);
        let _ = builder.field("max_messages_per_rpc", &self.max_messages_per_rpc);
        let _ = builder.field("max_ihave_length", &self.max_ihave_length);
        let _ = builder.field("max_ihave_messages", &self.max_ihave_messages);
        let _ = builder.field("iwant_followup_time", &self.iwant_followup_time);
        let _ = builder.field("support_floodsub", &self.support_floodsub);
        let _ = builder.field("published_message_ids_cache_time", &self.published_message_ids_cache_time);
        builder.finish()
    }
}

#[cfg(test)]
mod test {
    use super::*;

    #[test]
    fn create_thing() {
        let builder: GossipsubConfig = GossipsubConfigBuilder::default().protocol_id_prefix("purple").build().unwrap();

        dbg!(builder);
    }
}<|MERGE_RESOLUTION|>--- conflicted
+++ resolved
@@ -50,12 +50,8 @@
 /// Configuration parameters that define the performance of the gossipsub network.
 #[derive(Clone)]
 pub struct GossipsubConfig {
-<<<<<<< HEAD
     protocol_ids: Vec<ProtocolId>,
-=======
     peer_id: PeerId,
-    protocol_config: ProtocolConfig,
->>>>>>> 1ce5e92b
     history_length: usize,
     history_gossip: usize,
     mesh_n: usize,
@@ -183,7 +179,7 @@
     /// must be large enough to transmit the desired peer information on pruning. It must be at
     /// least 100 bytes. Default is 65536 bytes.
     pub fn max_transmit_size(&self) -> usize {
-        self.protocol_config.max_transmit_size()
+        self.max_transmit_size
     }
 
     /// Duplicates are prevented by storing message id's of known messages in an LRU time cache.
@@ -206,7 +202,7 @@
     /// Determines the level of validation used when receiving messages. See [`ValidationMode`]
     /// for the available types. The default is ValidationMode::Strict.
     pub fn validation_mode(&self) -> ValidationMode {
-        self.protocol_config.validation_mode()
+        self.validation_mode.clone()
     }
 
     /// A user-defined function allowing the user to specify the message id of a gossipsub message.
@@ -356,40 +352,30 @@
     }
 }
 
-impl GossipsubConfig {
-    fn default(peer_id: PeerId) -> Self {
-        // use ConfigBuilder to also validate defaults
-        GossipsubConfigBuilder::new(peer_id)
-            .build()
-            .expect("Default config parameters should be valid parameters")
-    }
-}
+// impl GossipsubConfig {
+//     fn default(peer_id: PeerId) -> Self {
+//         // use ConfigBuilder to also validate defaults
+//         GossipsubConfigBuilder::new(peer_id)
+//             .build()
+//             .expect("Default config parameters should be valid parameters")
+//     }
+// }
 
 /// The builder struct for constructing a gossipsub configuration.
 pub struct GossipsubConfigBuilder {
     config: GossipsubConfig,
 }
 
-<<<<<<< HEAD
-impl Default for GossipsubConfigBuilder {
-    fn default() -> Self {
-        // support version 1.1.0 and 1.0.0 by default
-        let mut protocol_ids = vec![
+impl GossipsubConfigBuilder {
+    pub fn new(peer_id: PeerId) -> Self {
+        let protocol_ids = vec![
             ProtocolId::new("/meshsub/1.1.0", PeerKind::Gossipsubv1_1.into()),
             ProtocolId::new("/meshsub/1.0.0", PeerKind::Gossipsub.into()),
         ];
         GossipsubConfigBuilder {
             config: GossipsubConfig {
+                peer_id,
                 protocol_ids,
-=======
-impl GossipsubConfigBuilder {
-    pub fn new(peer_id: PeerId) -> Self {
-        let protocol_config = ProtocolConfig::new(65536, ValidationMode::Strict, false);
-        GossipsubConfigBuilder {
-            config: GossipsubConfig {
-                peer_id,
-                protocol_config,
->>>>>>> 1ce5e92b
                 history_length: 5,
                 history_gossip: 3,
                 mesh_n: 6,
@@ -402,14 +388,10 @@
                 heartbeat_interval: Duration::from_secs(1),
                 fanout_ttl: Duration::from_secs(60),
                 check_explicit_peers_ticks: 300,
-<<<<<<< HEAD
                 max_transmit_size: 65535,
-=======
-                // max_transmit_size: 65536,
->>>>>>> 1ce5e92b
                 duplicate_cache_time: Duration::from_secs(60),
                 validate_messages: false,
-                // validation_mode: ValidationMode::Strict,
+                validation_mode: ValidationMode::Strict,
                 message_id_fn: |message| {
                     // default message id is: source + sequence number
                     // NOTE: If either the peer_id or source is not provided, we set to 0;
@@ -451,15 +433,6 @@
 }
 
 impl GossipsubConfigBuilder {
-<<<<<<< HEAD
-=======
-    /// The protocol id to negotiate this protocol (default is `/meshsub/1.0.0`).
-    // pub fn protocol_id_prefix(&mut self, protocol_id: impl Into<Cow<'static, str>>) -> &mut Self {
-    //     self.config.protocol_id_prefix = protocol_id.into();
-    //     self
-    // }
-
->>>>>>> 1ce5e92b
     /// Number of heartbeats to keep in the `memcache` (default is 5).
     pub fn history_length(&mut self, history_length: usize) -> &mut Self {
         self.config.history_length = history_length;
@@ -543,7 +516,7 @@
 
     /// The maximum byte size for each gossip (default is 2048 bytes).
     pub fn max_transmit_size(&mut self, max_transmit_size: usize) -> &mut Self {
-        self.config.protocol_config.set_max_transmit_size(max_transmit_size);
+        self.config.max_transmit_size = max_transmit_size;
         self
     }
 
@@ -568,7 +541,7 @@
     /// Determines the level of validation used when receiving messages. See [`ValidationMode`]
     /// for the available types. The default is ValidationMode::Strict.
     pub fn validation_mode(&mut self, validation_mode: ValidationMode) -> &mut Self {
-        self.config.protocol_config.set_validation_mode(validation_mode);
+        self.config.validation_mode = validation_mode;
         self
     }
 
@@ -744,7 +717,7 @@
     pub fn build(&self) -> Result<GossipsubConfig, &str> {
         // check all constraints on config
 
-        if self.config.max_transmit_size() < 100 {
+        if self.config.max_transmit_size < 100 {
             return Err("The maximum transmission size must be greater than 100 to permit basic control messages");
         }
 
@@ -782,10 +755,10 @@
         let _ = builder.field("heartbeat_initial_delay", &self.heartbeat_initial_delay);
         let _ = builder.field("heartbeat_interval", &self.heartbeat_interval);
         let _ = builder.field("fanout_ttl", &self.fanout_ttl);
-        let _ = builder.field("max_transmit_size", &self.max_transmit_size());
+        let _ = builder.field("max_transmit_size", &self.max_transmit_size);
         let _ = builder.field("duplicate_cache_time", &self.duplicate_cache_time);
         let _ = builder.field("validate_messages", &self.validate_messages);
-        let _ = builder.field("validation_mode", &self.validation_mode());
+        let _ = builder.field("validation_mode", &self.validation_mode);
         let _ = builder.field("allow_self_origin", &self.allow_self_origin);
         let _ = builder.field("do_px", &self.do_px);
         let _ = builder.field("prune_peers", &self.prune_peers);
