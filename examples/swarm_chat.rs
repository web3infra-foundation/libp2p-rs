--- conflicted
+++ resolved
@@ -135,16 +135,7 @@
     let mux = yamux::Config::new();
     let tu = TransportUpgrade::new(TcpConfig::default(), mux, sec);
 
-<<<<<<< HEAD
-    let muxer = Muxer::new();
-
-    let mut swarm = Swarm::new(tu, PeerId::from_public_key(keys.public()), muxer).with_identify(IdentifyConfig::new(false));
-=======
-    let mut swarm = Swarm::new(PeerId::from_public_key(keys.public()))
-        .with_transport(Box::new(tu))
-        .with_protocol(Box::new(ChatHandler {}))
-        .with_identify(IdentifyConfig::new(false));
->>>>>>> 50d2b291
+    let mut swarm = Swarm::new(PeerId::from_public_key(keys.public())).with_transport(Box::new(tu));
 
     let mut control = swarm.control();
 
