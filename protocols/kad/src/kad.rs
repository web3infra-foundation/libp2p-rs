--- conflicted
+++ resolved
@@ -76,11 +76,8 @@
     /// The statistics of iterative and fixed queries.
     query_stats: Arc<QueryStatsAtomic>,
 
-<<<<<<< HEAD
-=======
     ledgers: Arc<MetricMap<PeerId, Ledger>>,
 
->>>>>>> 33815674
     /// The statistics of Kad DHT.
     stats: KademliaStats,
 
@@ -169,8 +166,6 @@
     pub(crate) record: Vec<Record>,
 }
 
-<<<<<<< HEAD
-=======
 #[derive(Clone, Default, Debug)]
 pub struct Ledger {
     pub succeed: Arc<AtomicU32>,
@@ -197,7 +192,6 @@
     }
 }
 
->>>>>>> 33815674
 /// The configuration for the `Kademlia` behaviour.
 ///
 /// The configuration is consumed by [`Kademlia::new`].
@@ -349,8 +343,6 @@
     /// Must be significantly larger than the provider publication interval.
     pub fn with_provider_record_ttl(mut self, ttl: Duration) -> Self {
         self.provider_ttl = ttl;
-<<<<<<< HEAD
-=======
         self
     }
 
@@ -378,7 +370,6 @@
     /// Set timeout of substream write.
     pub fn with_write_timeout(mut self, timeout: Option<Duration>) -> Self {
         self.protocol_config.set_write_stream_timeout(timeout);
->>>>>>> 33815674
         self
     }
 
@@ -442,10 +433,7 @@
             refreshing: false,
             query_config: config.query_config,
             query_stats: Arc::new(Default::default()),
-<<<<<<< HEAD
-=======
             ledgers: Arc::new(Default::default()),
->>>>>>> 33815674
             stats: Default::default(),
             messengers: None,
             connected_peers: Default::default(),
@@ -638,10 +626,7 @@
             seeds,
             self.poster(),
             self.query_stats.clone(),
-<<<<<<< HEAD
-=======
             self.ledgers.clone(),
->>>>>>> 33815674
         )
     }
 
@@ -673,7 +658,6 @@
         F: FnOnce(Result<KadPeer>) + Send + 'static,
     {
         log::debug!("finding peer {:?}", peer_id);
-<<<<<<< HEAD
 
         // check the local peer store for the given peer_id
         if let Some(s) = self.swarm.as_ref() {
@@ -688,22 +672,6 @@
         }
 
         let q = self.prepare_iterative_query(QueryType::FindPeer, peer_id.into());
-=======
->>>>>>> 33815674
-
-        // check the local peer store for the given peer_id
-        if let Some(s) = self.swarm.as_ref() {
-            if let Some(addrs) = s.get_addrs(&peer_id) {
-                f(Ok(KadPeer {
-                    node_id: peer_id,
-                    multiaddrs: addrs,
-                    connection_ty: KadConnectionType::NotConnected,
-                }));
-                return;
-            }
-        }
-
-        let q = self.prepare_iterative_query(QueryType::FindPeer, peer_id.into());
 
         let fut = q.run(|r| {
             f(r.and_then(|r| r.found_peer.ok_or(KadError::NotFound)));
@@ -724,11 +692,8 @@
     {
         log::debug!("finding providers {:?}", key);
 
-<<<<<<< HEAD
-=======
         // note that self.provider_peers would not return any duplicated peers. The record store do NOT
         // allow duplicated records for a specific Key.
->>>>>>> 33815674
         let provider_peers = self.provider_peers(&key, None);
 
         if count != 0 && provider_peers.len() >= count {
@@ -738,11 +703,7 @@
             let local = if provider_peers.is_empty() { None } else { Some(provider_peers) };
             let q = self.prepare_iterative_query(QueryType::GetProviders { count, local }, key);
 
-<<<<<<< HEAD
-            q.run(|r| {
-=======
             let fut = q.run(|r| {
->>>>>>> 33815674
                 f(r.and_then(|r| r.providers.ok_or(KadError::NotFound)));
             });
 
@@ -794,22 +755,14 @@
             let local = if records.is_empty() { None } else { Some(records) };
             let q = self.prepare_iterative_query(QueryType::GetRecord { quorum, local }, key);
             let stats = self.query_stats.clone();
-<<<<<<< HEAD
-            q.run(|r| {
-=======
             let fut = q.run(|r| {
->>>>>>> 33815674
                 f(r.and_then(|r| {
                     let record = r.records.as_ref().map(|r| r.first().cloned());
                     if let Some(Some(record)) = record.clone() {
                         if let Some(cache_peers) = r.cache_peers {
                             let record = record.record;
                             let fixed_query = FixedQuery::new(QueryType::PutRecord { record }, messengers, config, cache_peers, stats);
-<<<<<<< HEAD
-                            fixed_query.run(|_| {});
-=======
                             task::spawn(fixed_query.run(|_| {}));
->>>>>>> 33815674
                         }
                     }
 
@@ -863,11 +816,7 @@
             } else {
                 let peers = peers.unwrap().into_iter().map(KadPeer::into).collect::<Vec<_>>();
                 let fixed_query = FixedQuery::new(QueryType::PutRecord { record }, messengers, config, peers, stats);
-<<<<<<< HEAD
-                fixed_query.run(f);
-=======
                 task::spawn(fixed_query.run(f));
->>>>>>> 33815674
             }
         });
     }
@@ -930,10 +879,6 @@
     }
 
     fn dump_statistics(&mut self) -> KademliaStats {
-<<<<<<< HEAD
-        self.stats.query = self.query_stats.to_view();
-        self.stats.clone()
-=======
         let mut stats = self.stats.clone();
         stats.query = self.query_stats.to_view();
         stats.total_provider_records = self.store.providers_count();
@@ -959,14 +904,6 @@
 
     fn dump_providers(&mut self, key: record::Key) -> Vec<ProviderRecord> {
         self.store.providers(&key)
->>>>>>> 33815674
-    }
-
-    // TODO:
-    fn dump_storage(&mut self) -> StorageStats {
-        let provider = self.store.all_providers().map(|item| item.into_owned()).collect();
-        let record = self.store.all_records().map(|item| item.into_owned()).collect();
-        StorageStats { provider, record }
     }
 
     fn dump_kbuckets(&mut self) -> Vec<KBucketView> {
@@ -1043,11 +980,7 @@
             } else {
                 let peers = peers.unwrap().into_iter().map(KadPeer::into).collect();
                 let fixed_query = FixedQuery::new(QueryType::AddProvider { provider, addresses }, messengers, config, peers, stats);
-<<<<<<< HEAD
-                fixed_query.run(f);
-=======
                 task::spawn(fixed_query.run(f));
->>>>>>> 33815674
             }
         });
     }
