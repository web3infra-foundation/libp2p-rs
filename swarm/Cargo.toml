--- conflicted
+++ resolved
@@ -27,10 +27,7 @@
 #xcli = { git = "https://github.com/kingwel-xie/xcli-rs.git", branch = "master"}
 libp2prs-runtime = { path = "../runtime", version = "0.3.0" }
 libp2prs-core = { path = "../core", version = "0.3.0" }
-<<<<<<< HEAD
-=======
 futures-timer = "3"
->>>>>>> 33815674
 
 [build-dependencies]
 prost-build = "0.6"
