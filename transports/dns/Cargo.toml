--- conflicted
+++ resolved
@@ -1,10 +1,6 @@
 [package]
 name = "libp2prs-dns"
-<<<<<<< HEAD
 version = "0.2.2"
-=======
-version = "0.2.1"
->>>>>>> 461ce77e
 license = "MIT"
 description = "DNS transport implementation for libp2p"
 authors = ["Netwarps Technologies admin@paradeum.com"]
@@ -20,20 +16,10 @@
 [dependencies]
 log = "0.4"
 async-trait = "0.1"
-<<<<<<< HEAD
 libp2prs-core = { path = "../../core", version = "0.2.2" }
 libp2prs-runtime = { path = "../../runtime", version = "0.2.1" }
 
 [dev-dependencies]
 libp2prs-traits = { path = "../../traits", version = "0.2.1" }
 libp2prs-tcp = { path = "../tcp", version = "0.2.2", features = ["async-std"] }
-libp2prs-multiaddr = { path = "../../multiaddr", version = "0.2.2" }
-=======
-libp2prs-core = { path = "../../core", version = "0.2.1" }
-libp2prs-runtime = { path = "../../runtime", version = "0.2.1", optional = true }
-
-[dev-dependencies]
-libp2prs-traits = { path = "../../traits", version = "0.2.1" }
-libp2prs-tcp = { path = "../tcp", version = "0.2.1", features = ["async-std"] }
-libp2prs-multiaddr = { path = "../../multiaddr", version = "0.2.1" }
->>>>>>> 461ce77e
+libp2prs-multiaddr = { path = "../../multiaddr", version = "0.2.2" }