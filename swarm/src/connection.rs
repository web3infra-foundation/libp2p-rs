// Copyright 2020 Netwarps Ltd.
//
// Permission is hereby granted, free of charge, to any person obtaining a
// copy of this software and associated documentation files (the "Software"),
// to deal in the Software without restriction, including without limitation
// the rights to use, copy, modify, merge, publish, distribute, sublicense,
// and/or sell copies of the Software, and to permit persons to whom the
// Software is furnished to do so, subject to the following conditions:
//
// The above copyright notice and this permission notice shall be included in
// all copies or substantial portions of the Software.
//
// THE SOFTWARE IS PROVIDED "AS IS", WITHOUT WARRANTY OF ANY KIND, EXPRESS
// OR IMPLIED, INCLUDING BUT NOT LIMITED TO THE WARRANTIES OF MERCHANTABILITY,
// FITNESS FOR A PARTICULAR PURPOSE AND NONINFRINGEMENT. IN NO EVENT SHALL THE
// AUTHORS OR COPYRIGHT HOLDERS BE LIABLE FOR ANY CLAIM, DAMAGES OR OTHER
// LIABILITY, WHETHER IN AN ACTION OF CONTRACT, TORT OR OTHERWISE, ARISING
// FROM, OUT OF OR IN CONNECTION WITH THE SOFTWARE OR THE USE OR OTHER
// DEALINGS IN THE SOFTWARE.

//! Communication channel to the remote peer.
//!
//! The Swarm [`Connection`] is the multiplexed connection, which can be used to open or accept
//! new substreams. Furthermore, a raw substream opened by the StreamMuxer has to be upgraded to
//! the Swarm [`Substream`] via multistream select procedure.
//!

use smallvec::SmallVec;
use std::fmt;
use std::hash::Hash;
use std::sync::atomic::{AtomicBool, Ordering};
use std::sync::Arc;
use std::time::Duration;

use futures::channel::{mpsc, oneshot};
use futures::prelude::*;

use libp2prs_runtime::task;

use libp2prs_core::identity::Keypair;
use libp2prs_core::multistream::Negotiator;
use libp2prs_core::muxing::IStreamMuxer;
use libp2prs_core::transport::TransportError;
use libp2prs_core::PublicKey;

use crate::connection::Direction::Outbound;
use crate::control::SwarmControlCmd;
use crate::identify::{IDENTIFY_PROTOCOL, IDENTIFY_PUSH_PROTOCOL};
use crate::metrics::metric::Metric;
use crate::ping::PING_PROTOCOL;
use crate::substream::{ConnectInfo, StreamId, Substream, SubstreamView};
use crate::{identify, ping, Multiaddr, PeerId, ProtocolId, SwarmError, SwarmEvent};

/// The direction of a peer-to-peer communication channel.
#[derive(Debug, Clone, Copy, PartialEq)]
pub enum Direction {
    /// The socket comes from a dialer.
    Outbound,
    /// The socket comes from a listener.
    Inbound,
}

impl fmt::Display for Direction {
    fn fmt(&self, f: &mut fmt::Formatter<'_>) -> fmt::Result {
        write!(f, "{}", if self == &Outbound { "Out" } else { "In " })
    }
}

#[derive(Default, Debug, Clone, Copy, PartialEq, Eq, Hash)]
pub struct ConnectionId(usize);

impl fmt::Display for ConnectionId {
    fn fmt(&self, f: &mut fmt::Formatter<'_>) -> fmt::Result {
        write!(f, "{:<5}", self.0)
    }
}

/// A multiplexed connection to a peer with associated `Substream`s.
#[allow(dead_code)]
pub struct Connection {
    /// The unique ID for a connection
    id: ConnectionId,
    /// Node that handles the stream_muxer.
    stream_muxer: IStreamMuxer,
    /// The tx channel, to send Connection events to Swarm
    tx: mpsc::UnboundedSender<SwarmEvent>,
    /// The ctrl tx channel.
    ctrl: mpsc::Sender<SwarmControlCmd>,
    /// All sub-streams belonged to this connection.
    substreams: SmallVec<[SubstreamView; 8]>,
    /// Direction of this connection
    dir: Direction,
    /// Indicates if Ping runtime is running.
    ping_running: Arc<AtomicBool>,
    /// Ping failure count.
    ping_failures: u32,
    /// Identity service
    identity: Option<()>,
    /// The runtime handle of this connection, returned by runtime::Spawn
    /// handle.await() when closing a connection
    handle: Option<task::TaskHandle<()>>,
    /// The runtime handle of the Ping service of this connection
    ping_handle: Option<task::TaskHandle<()>>,
    /// The runtime handle of the Identify service of this connection
    identify_handle: Option<task::TaskHandle<()>>,
    /// The runtime handle of the Identify Push service of this connection
    identify_push_handle: Option<task::TaskHandle<()>>,
    /// Global metrics.
    metric: Arc<Metric>,
    /// Flag, means that current connection is closed or not.
    closing: bool,
}

impl PartialEq for Connection {
    fn eq(&self, other: &Self) -> bool {
        self.id == other.id
    }
}

impl fmt::Debug for Connection {
    fn fmt(&self, f: &mut fmt::Formatter<'_>) -> fmt::Result {
        f.debug_struct("Connection")
            .field("id", &self.id)
            .field("muxer", &self.stream_muxer)
            .field("dir", &self.dir)
            .field("subs", &self.substreams)
            .finish()
    }
}

//impl Unpin for Connection where TMuxer: StreamMuxer {}

#[allow(dead_code)]
impl Connection {
    /// Builds a new `Connection` from the given substream multiplexer
    /// and a tx channel which will used to send events to Swarm.
    pub(crate) fn new(
        id: usize,
        stream_muxer: IStreamMuxer,
        dir: Direction,
        tx: mpsc::UnboundedSender<SwarmEvent>,
        ctrl: mpsc::Sender<SwarmControlCmd>,
        metric: Arc<Metric>,
    ) -> Self {
        Connection {
            id: ConnectionId(id),
            stream_muxer,
            tx,
            ctrl,
            dir,
            substreams: Default::default(),
            handle: None,
            ping_running: Arc::new(AtomicBool::new(false)),
            ping_failures: 0,
            ping_handle: None,
            identity: None,
            identify_handle: None,
            identify_push_handle: None,
            metric,
            closing: false,
        }
    }

    pub(crate) fn to_view(&self) -> ConnectionView {
        ConnectionView {
            id: self.id,
            dir: self.dir,
            info: self.info(),
            substreams: self.substreams.clone(),
            route_trip_time: None,
            rate_in: 0,
            rate_out: 0,
        }
    }

    pub(crate) fn substream_view(&self) -> Vec<SubstreamView> {
        self.substreams.to_vec()
    }

    /// Returns the unique Id of the connection.
    pub(crate) fn id(&self) -> ConnectionId {
        self.id
    }

    /// Returns a reference of the stream_muxer.
    pub(crate) fn stream_muxer(&self) -> &IStreamMuxer {
        &self.stream_muxer
    }

    /// Sets the runtime handle of the connection.
    pub(crate) fn set_handle(&mut self, handle: task::TaskHandle<()>) {
        self.handle = Some(handle);
    }

    pub fn get_direction(&self) -> Direction {
        self.dir
    }

    /// Opens a sub stream with the protocols specified
    pub fn open_stream<T: Send + 'static>(
        &mut self,
        pids: Vec<ProtocolId>,
        f: impl FnOnce(Result<Substream, TransportError>) -> T + Send + 'static,
    ) -> task::TaskHandle<()> {
        let cid = self.id();
        let stream_muxer = self.stream_muxer().box_clone();
        let mut tx = self.tx.clone();
        let ctrl = self.ctrl.clone();
        let metric = self.metric.clone();

        task::spawn(async move {
            let result = open_stream_internal(cid, stream_muxer, pids, ctrl, metric).await;

            // TODO: how to extract the error from TransportError, ??? it doesn't implement 'Clone'
            // So, at this moment, make a new 'TransportError::Internal'
            let event = match result.as_ref() {
                Ok(sub_stream) => {
                    let view = sub_stream.to_view();
                    SwarmEvent::StreamOpened { view }
                }
                Err(_) => SwarmEvent::StreamError {
                    cid,
                    dir: Direction::Outbound,
                    error: TransportError::Internal,
                },
            };

            let _ = tx.send(event).await;

            f(result);
        })
    }

    pub fn is_closing(&self) -> bool {
        self.closing
    }

    /// Closes the inner stream_muxer. Spawn a runtime to avoid blocking.
    pub fn close(&mut self) {
        log::debug!("closing {:?}", self);

        let mut stream_muxer = self.stream_muxer.clone();
        // spawns a runtime to close the stream_muxer, later connection will cleaned up
        // in 'handle_connection_closed'
        self.closing = true;
        task::spawn(async move {
            let _ = stream_muxer.close().await;
        });
    }

    /// Waits for bg-runtime & accept-runtime.
    pub(crate) async fn wait(&mut self) -> Result<(), SwarmError> {
        // wait for accept-runtime and bg-runtime to exit
        if let Some(h) = self.handle.take() {
            h.await;
        }
        Ok(())
    }
    /// local_addr is the multiaddr on our side of the connection.
    pub(crate) fn local_addr(&self) -> Multiaddr {
        self.stream_muxer.local_multiaddr()
    }

    /// remote_addr is the multiaddr on the remote side of the connection.
    pub(crate) fn remote_addr(&self) -> Multiaddr {
        self.stream_muxer.remote_multiaddr()
    }

    /// local_peer is the Peer on our side of the connection.
    pub(crate) fn local_peer(&self) -> PeerId {
        self.stream_muxer.local_peer()
    }

    /// remote_peer is the Peer on the remote side.
    pub fn remote_peer(&self) -> PeerId {
        self.stream_muxer.remote_peer()
    }

    /// local_priv_key is the public key of the peer on this side.
    pub(crate) fn local_priv_key(&self) -> Keypair {
        self.stream_muxer.local_priv_key()
    }

    /// remote_pub_key is the public key of the peer on the remote side.
    pub(crate) fn remote_pub_key(&self) -> PublicKey {
        self.stream_muxer.remote_pub_key()
    }

    /// Adds a substream id to the list.
    pub(crate) fn add_stream(&mut self, view: SubstreamView) {
        log::debug!("adding sub {:?} to connection", view);
        self.substreams.push(view);
    }
    /// Removes a substream id from the list.
    pub(crate) fn del_stream(&mut self, sid: StreamId) {
        log::debug!("removing sub {:?} from connection", sid);
        self.substreams.retain(|s| s.id != sid);
    }

    /// Returns how many substreams in the list.
    pub(crate) fn num_streams(&self) -> usize {
        self.substreams.len()
    }

    /// Starts the Ping service on this connection. The runtime handle will be tracked
    /// by the connection for later closing the Ping service
    ///
    /// Note that we don't generate StreamOpened/Closed event for Ping/Identify outbound
    /// simply because it doesn't make much sense doing so for a transient outgoing
    /// stream.
    pub(crate) fn start_ping(&mut self, timeout: Duration, interval: Duration, max_failures: u32) {
        self.ping_running.store(true, Ordering::Relaxed);

        let cid = self.id();
        let stream_muxer = self.stream_muxer.clone();
        let mut tx = self.tx.clone();
        let flag = self.ping_running.clone();
        let pids = vec![ProtocolId::new(PING_PROTOCOL, 0)];
        let ctrl = self.ctrl.clone();
        let metric = self.metric.clone();

        let handle = task::spawn(async move {
            let mut fail_cnt: u32 = 0;
            loop {
                if !flag.load(Ordering::Relaxed) {
                    break;
                }

                // sleep for the interval
                task::sleep(interval).await;

                //recheck, in case ping service has been terminated already
                if !flag.load(Ordering::Relaxed) {
                    break;
                }

                let stream_muxer = stream_muxer.clone();
                let pids = pids.clone();

                let ctrl2 = ctrl.clone();
                let r = open_stream_internal(cid, stream_muxer, pids, ctrl2, metric.clone()).await;
                let r = match r {
                    Ok(stream) => {
                        let view = stream.to_view();
                        let _ = tx.send(SwarmEvent::StreamOpened { view }).await;
                        let res = ping::ping(stream, timeout).await;
                        if res.is_ok() {
                            fail_cnt = 0;
                        } else {
                            fail_cnt += 1;
                        }
                        res
                    }
                    Err(err) => {
                        // looks like the peer doesn't support the protocol
<<<<<<< HEAD
                        log::info!("Ping protocol not supported: {:?} {:?}", cid, err);
=======
                        log::debug!("Ping protocol not supported: {:?} {:?}", cid, err);
>>>>>>> 33815674
                        let _ = tx
                            .send(SwarmEvent::StreamError {
                                cid,
                                dir: Direction::Outbound,
                                error: TransportError::Internal,
                            })
                            .await;

<<<<<<< HEAD
=======
                        fail_cnt += 1;
>>>>>>> 33815674
                        Err(err)
                    }
                };

                if r.is_ok() {
                    let _ = tx
                        .send(SwarmEvent::PingResult {
                            cid,
                            result: r.map_err(|e| e.into()),
                        })
                        .await;
                } else if fail_cnt >= max_failures {
                    break;
                }

                // if fail_cnt >= max_failures {
                //     let _ = tx
                //         .send(SwarmEvent::PingResult {
                //             cid,
                //             result: r.map_err(|e| e.into()),
                //         })
                //         .await;
                //
                //     break;
                // }
            }

            log::debug!("ping runtime exiting...");
        });

        self.ping_handle = Some(handle);
    }

    /// Stops the Ping service on this connection
    pub(crate) async fn stop_ping(&mut self) {
        if let Some(h) = self.ping_handle.take() {
            log::debug!("stopping Ping service for {:?}...", self.id);
            self.ping_running.store(false, Ordering::Relaxed);
            h.await;
            //h.cancel().await;
        }
    }

    /// Starts the Identify service on this connection.
    pub(crate) fn start_identify(&mut self) {
        let cid = self.id();
        let remote_peer = self.remote_peer();
        let stream_muxer = self.stream_muxer.clone();
        let mut tx = self.tx.clone();
        let ctrl = self.ctrl.clone();
        let pids = vec![ProtocolId::new(IDENTIFY_PROTOCOL, 0)];
        let metric = self.metric.clone();

        let handle = task::spawn(async move {
            let r = open_stream_internal(cid, stream_muxer, pids, ctrl, metric).await;
            let r = match r {
                Ok(stream) => {
                    let view = stream.to_view();
                    let _ = tx.send(SwarmEvent::StreamOpened { view }).await;
                    identify::process_message(stream).await
                }
                Err(err) => {
                    // looks like the peer doesn't support the protocol
<<<<<<< HEAD
                    log::info!("Identify protocol not supported: {:?} {:?}", cid, err);
=======
                    log::info!("Identify protocol from {:?} not supported: {:?} {:?}", remote_peer, cid, err);
>>>>>>> 33815674
                    let _ = tx
                        .send(SwarmEvent::StreamError {
                            cid,
                            dir: Direction::Outbound,
                            error: TransportError::Internal,
                        })
                        .await;

                    Err(err)
                }
            };
            let _ = tx
                .send(SwarmEvent::IdentifyResult {
                    cid,
                    result: r.map_err(TransportError::into),
                })
                .await;

            log::debug!("identify runtime exiting...");
        });

        self.identify_handle = Some(handle);
    }

    pub(crate) async fn stop_identify(&mut self) {
        if let Some(h) = self.identify_handle.take() {
            log::debug!("stopping Identify service for {:?}...", self.id);
            h.cancel().await;
        }
    }

    /// Starts the Identify service on this connection.
    pub(crate) fn start_identify_push(&mut self) {
        let cid = self.id();
        let stream_muxer = self.stream_muxer.clone();
        let pids = vec![ProtocolId::new(IDENTIFY_PUSH_PROTOCOL, 0)];
        let metric = self.metric.clone();

        let mut ctrl = self.ctrl.clone();

        let mut tx = self.tx.clone();

        let handle = task::spawn(async move {
            let (swrm_tx, swrm_rx) = oneshot::channel();
            if ctrl.send(SwarmControlCmd::IdentifyInfo(swrm_tx)).await.is_err() {
                // this might happen, when swarm is exiting...
                return;
            }
            let info = swrm_rx.await.expect("get identify info");

            let r = open_stream_internal(cid, stream_muxer, pids, ctrl, metric).await;
            match r {
                Ok(stream) => {
                    let view = stream.to_view();
                    let _ = tx.send(SwarmEvent::StreamOpened { view }).await;
                    // ignore the error
                    let _ = identify::produce_message(stream, info).await;
                }
                Err(err) => {
                    // looks like the peer doesn't support the protocol
                    log::info!("Identify push protocol not supported: {:?} {:?}", cid, err);
                    let _ = tx
                        .send(SwarmEvent::StreamError {
                            cid,
                            dir: Direction::Outbound,
                            error: TransportError::Internal,
                        })
                        .await;
                }
            }

            log::debug!("identify push runtime exiting...");
        });

        self.identify_push_handle = Some(handle);
    }
    pub(crate) async fn stop_identify_push(&mut self) {
        if let Some(h) = self.identify_push_handle.take() {
            log::debug!("stopping Identify Push service for {:?}...", self.id);
            h.cancel().await;
        }
    }

    pub(crate) fn info(&self) -> ConnectionInfo {
        // calculate inbound
        let num_inbound_streams = self.substreams.iter().fold(0usize, |mut acc, s| {
            if s.dir == Direction::Inbound {
                acc += 1;
            }
            acc
        });
        let num_outbound_streams = self.substreams.len() - num_inbound_streams;
        ConnectionInfo {
            la: self.local_addr(),
            ra: self.remote_addr(),
            local_peer_id: self.local_peer(),
            remote_peer_id: self.remote_peer(),
            num_inbound_streams,
            num_outbound_streams,
        }
    }
}

#[derive(Debug)]
/// ConnectionView is used for debugging purpose.
pub struct ConnectionView {
    /// The unique ID for a connection.
    pub id: ConnectionId,
    /// Direction of this connection.
    pub dir: Direction,
    /// Detailed information of this connection.
    pub info: ConnectionInfo,
    /// Handler that processes substreams.
    pub substreams: SmallVec<[SubstreamView; 8]>,
    /// rtt
    pub route_trip_time: Option<Duration>,
    ///
    pub rate_in: usize,
    ///
    pub rate_out: usize,
}

impl fmt::Display for ConnectionView {
    fn fmt(&self, f: &mut fmt::Formatter<'_>) -> fmt::Result {
        write!(
            f,
            "{} {} RPID({:52}) I/O({}{}) RA({})",
            self.id, self.dir, self.info.remote_peer_id, self.info.num_inbound_streams, self.info.num_outbound_streams, self.info.ra
        )
    }
}

async fn open_stream_internal(
    cid: ConnectionId,
    mut stream_muxer: IStreamMuxer,
    pids: Vec<ProtocolId>,
    ctrl: mpsc::Sender<SwarmControlCmd>,
    metric: Arc<Metric>,
) -> Result<Substream, TransportError> {
    log::debug!("opening substream on {:?} {:?}", cid, pids);

    let raw_stream = stream_muxer.open_stream().await?;
    let la = stream_muxer.local_multiaddr();
    let ra = stream_muxer.remote_multiaddr();
    let rpid = stream_muxer.remote_peer();

    // now it's time to do protocol multiplexing for sub stream
    let negotiator = Negotiator::new_with_protocols(pids);
    let result = negotiator.select_one(raw_stream).await;

    match result {
        Ok((proto, raw_stream)) => {
            log::debug!("selected outbound {:?} {:?}", cid, proto);

            let ci = ConnectInfo { la, ra, rpid };
            let stream = Substream::new(raw_stream, metric.clone(), Direction::Outbound, proto, cid, ci, ctrl);
            Ok(stream)
        }
        Err(err) => {
            log::debug!("failed outbound protocol selection {:?} {:?} with peer: {:?}", cid, err, ra);
            Err(TransportError::NegotiationError(err))
        }
    }
}

/// Information about the network obtained by [`Network::info()`].
#[derive(Debug)]
pub struct ConnectionInfo {
    /// The local multiaddr of this connection.
    pub la: Multiaddr,
    /// The remote multiaddr of this connection.
    pub ra: Multiaddr,
    /// The local peer ID.
    pub local_peer_id: PeerId,
    /// The remote peer ID.
    pub remote_peer_id: PeerId,
    /// The total number of inbound sub streams.
    pub num_inbound_streams: usize,
    /// The total number of outbound sub streams.
    pub num_outbound_streams: usize,
    // /// The Sub-streams.
    // pub streams: Vec<StreamStats>,
}<|MERGE_RESOLUTION|>--- conflicted
+++ resolved
@@ -353,11 +353,7 @@
                     }
                     Err(err) => {
                         // looks like the peer doesn't support the protocol
-<<<<<<< HEAD
-                        log::info!("Ping protocol not supported: {:?} {:?}", cid, err);
-=======
                         log::debug!("Ping protocol not supported: {:?} {:?}", cid, err);
->>>>>>> 33815674
                         let _ = tx
                             .send(SwarmEvent::StreamError {
                                 cid,
@@ -366,10 +362,7 @@
                             })
                             .await;
 
-<<<<<<< HEAD
-=======
                         fail_cnt += 1;
->>>>>>> 33815674
                         Err(err)
                     }
                 };
@@ -433,11 +426,7 @@
                 }
                 Err(err) => {
                     // looks like the peer doesn't support the protocol
-<<<<<<< HEAD
-                    log::info!("Identify protocol not supported: {:?} {:?}", cid, err);
-=======
                     log::info!("Identify protocol from {:?} not supported: {:?} {:?}", remote_peer, cid, err);
->>>>>>> 33815674
                     let _ = tx
                         .send(SwarmEvent::StreamError {
                             cid,
