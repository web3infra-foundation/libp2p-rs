--- conflicted
+++ resolved
@@ -2,11 +2,7 @@
 name = "libp2prs-kad"
 edition = "2018"
 description = "Kademlia protocol for libp2p"
-<<<<<<< HEAD
 version = "0.2.2"
-=======
-version = "0.2.1"
->>>>>>> 461ce77e
 authors = ["Netwarps Technologies admin@paradeum.com"]
 license = "MIT"
 repository = "https://github.com/netwarps/libp2p-rs"
@@ -23,10 +19,6 @@
 fnv = "1.0"
 futures = { version = "0.3", features = ["std"], default-features = false }
 log = "0.4"
-<<<<<<< HEAD
-=======
-multihash = "0.11.3"
->>>>>>> 461ce77e
 prost = "0.6"
 #uint = "0.8"
 primitive-types = "0.8"
@@ -37,37 +29,18 @@
 async-trait = "0.1"
 xcli = "0.5"
 #xcli = { git = "https://github.com/kingwel-xie/xcli-rs.git", branch = "master"}
-
-<<<<<<< HEAD
 libp2prs-runtime = { path = "../../runtime", version = "0.2.1" }
 libp2prs-core = { path = "../../core", version = "0.2.2" }
 libp2prs-traits = { path = "../../traits", version = "0.2.1" }
 libp2prs-swarm = { path = "../../swarm", version = "0.2.2" }
-=======
-libp2prs-runtime = { path = "../../runtime", version = "0.2.1", optional = true }
-libp2prs-core = { path = "../../core", version = "0.2.1" }
-libp2prs-traits = { path = "../../traits", version = "0.2.1" }
-libp2prs-swarm = { path = "../../swarm", version = "0.2.1", optional = true }
->>>>>>> 461ce77e
-
 
 [dev-dependencies]
 env_logger = "0.8"
-<<<<<<< HEAD
 libp2prs-mplex = { path = "../mplex", version = "0.2.2" }
 libp2prs-yamux = { path = "../yamux", version = "0.2.2" }
 libp2prs-secio = { path = "../secio", version = "0.2.2" }
 libp2prs-plaintext = { path = "../plaintext", version = "0.2.2" }
-
 libp2prs-tcp = { path = "../../transports/tcp", version = "0.2.2", features = ["async-std"] }
-=======
-libp2prs-mplex = { path = "../mplex", version = "0.2.1" }
-libp2prs-yamux = { path = "../yamux", version = "0.2.1" }
-libp2prs-secio = { path = "../secio", version = "0.2.1" }
-libp2prs-plaintext = { path = "../plaintext", version = "0.2.1" }
-
-libp2prs-tcp = { path = "../../transports/tcp", version = "0.2.1", features = ["async-std"] }
->>>>>>> 461ce77e
 lazy_static = "1.4"
 quickcheck = "0.9"
 
