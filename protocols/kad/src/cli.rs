--- conflicted
+++ resolved
@@ -93,17 +93,14 @@
         .about("dump statistics")
         .usage("stats")
         .action(cli_dump_statistics);
-<<<<<<< HEAD
     let get_no_addr_peer = Command::new_with_alias("noaddr", "na")
         .about("dump no addr peer")
         .usage("noaddr")
         .action(cli_get_not_exist_multiaddr_peer);
-=======
     let dump_ledgers_cmd = Command::new_with_alias("ledgers", "led")
         .about("dump ledgers")
         .usage("ledgers")
         .action(cli_dump_ledgers);
->>>>>>> 148612b5
 
     Command::new_with_alias(DHT, "d")
         .about("Kad-DHT")
@@ -403,20 +400,16 @@
                     let key = (w * count + i).to_string().into_bytes();
                     let _ = kad.provide(key).await;
 
-                    if i % 10 == 0 {
+                    if i % 10 == 1 {
                         println!("Providing many, w={} c={}, elapsed: {:?}", w, i, started.elapsed());
                     }
                 }
-                let cost = started.elapsed();
-                println!("Providing many, w={} many={}, done elapsed: {:?}", w, count, cost);
-                cost
+                println!("Providing many, w={} many={}, done elapsed: {:?}", w, count, started.elapsed());
             });
 
             tasks.push(task);
         }
-
-        let res = futures::future::join_all(tasks).await;
-        println!("min: {:?}, max: {:?}", res.iter().min(), res.iter().max());
+        futures::future::join_all(tasks).await;
 
         println!("Providing many, worker={} count-per-worker={} job done!", workers, count);
     });
@@ -449,19 +442,16 @@
                         println!("Finding many failed, key={}", w * count + i);
                     }
 
-                    if i % 10 == 0 {
+                    if i % 10 == 1 {
                         println!("Finding many, w={} c={}, elapsed: {:?}", w, i, started.elapsed());
                     }
                 }
-                let cost = started.elapsed();
-                println!("Finding many, w={} many={}, done elapsed: {:?}", w, count, cost);
-                cost
+                println!("Finding many, w={} many={}, done elapsed: {:?}", w, count, started.elapsed());
             });
 
             tasks.push(task);
         }
-        let res = futures::future::join_all(tasks).await;
-        println!("min: {:?}, max: {:?}", res.iter().min().unwrap().unwrap(), res.iter().max().unwrap().unwrap());
+        futures::future::join_all(tasks).await;
 
         println!("Finding many, worker={} count-per-worker={} job done!", workers, count);
     });
