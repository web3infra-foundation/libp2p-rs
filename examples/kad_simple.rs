// Copyright 2020 Netwarps Ltd.
//
// Permission is hereby granted, free of charge, to any person obtaining a
// copy of this software and associated documentation files (the "Software"),
// to deal in the Software without restriction, including without limitation
// the rights to use, copy, modify, merge, publish, distribute, sublicense,
// and/or sell copies of the Software, and to permit persons to whom the
// Software is furnished to do so, subject to the following conditions:
//
// The above copyright notice and this permission notice shall be included in
// all copies or substantial portions of the Software.
//
// THE SOFTWARE IS PROVIDED "AS IS", WITHOUT WARRANTY OF ANY KIND, EXPRESS
// OR IMPLIED, INCLUDING BUT NOT LIMITED TO THE WARRANTIES OF MERCHANTABILITY,
// FITNESS FOR A PARTICULAR PURPOSE AND NONINFRINGEMENT. IN NO EVENT SHALL THE
// AUTHORS OR COPYRIGHT HOLDERS BE LIABLE FOR ANY CLAIM, DAMAGES OR OTHER
// LIABILITY, WHETHER IN AN ACTION OF CONTRACT, TORT OR OTHERWISE, ARISING
// FROM, OUT OF OR IN CONNECTION WITH THE SOFTWARE OR THE USE OR OTHER
// DEALINGS IN THE SOFTWARE.

#[macro_use]
extern crate lazy_static;

use libp2prs_core::identity;
use libp2prs_core::transport::upgrade::TransportUpgrade;
use libp2prs_core::upgrade::Selector;
use libp2prs_core::{Multiaddr, PeerId};
use libp2prs_mplex as mplex;
use libp2prs_noise::{Keypair, NoiseConfig, X25519Spec};
use libp2prs_runtime::task;
use libp2prs_secio as secio;
use libp2prs_swarm::identify::IdentifyConfig;
use libp2prs_swarm::Swarm;
use libp2prs_tcp::TcpConfig;
//use libp2prs_traits::{ReadEx, WriteEx};
use libp2prs_kad::kad::{Kademlia, KademliaConfig};
use libp2prs_kad::store::MemoryStore;
use libp2prs_yamux as yamux;

use libp2prs_kad::cli::dht_cli_commands;
use libp2prs_swarm::cli::swarm_cli_commands;
use libp2prs_swarm::ping::PingConfig;
use std::convert::TryFrom;
use std::time::Duration;
use xcli::*;

fn main() {
    env_logger::Builder::from_env(env_logger::Env::default().default_filter_or("info")).init();
    if std::env::args().len() == 3 {
        log::info!("Starting server...");
        let a1 = std::env::args().nth(1).unwrap();
        let a2 = std::env::args().nth(2).unwrap();

        let peer = match PeerId::try_from(a1) {
            Ok(peer) => peer,
            Err(e) => {
                println!("bad peer id: {:?}", e);
                return;
            }
        };
        let addr = match Multiaddr::try_from(a2) {
            Ok(addr) => addr,
            Err(e) => {
                println!("bad multiaddr: {:?}", e);
                return;
            }
        };

        run_server(peer, addr);
    } else {
        println!("Usage: {} <bootstrap-address>", std::env::args().next().unwrap());
    }
}

lazy_static! {
    static ref SERVER_KEY: identity::Keypair = identity::Keypair::generate_ed25519_with_seed([7u8; 32]);
}

#[allow(clippy::empty_loop)]
fn run_server(bootstrap_peer: PeerId, bootstrap_addr: Multiaddr) {
    let keys = SERVER_KEY.clone();

    let listen_addr1: Multiaddr = "/ip4/0.0.0.0/tcp/8085".parse().unwrap();

    let dh = Keypair::<X25519Spec>::new().into_authentic(&keys).unwrap();

    let sec_noise = NoiseConfig::xx(dh, keys.clone());
    let sec_secio = secio::Config::new(keys.clone());

    let sec = Selector::new(sec_noise, sec_secio);

    let mux = Selector::new(yamux::Config::new(), mplex::Config::new());
    let tu = TransportUpgrade::new(TcpConfig::default(), mux, sec);

    let mut swarm = Swarm::new(keys.public())
        .with_transport(Box::new(tu))
        .with_filter_private(false)
        .with_filter_loopback(false)
        .with_identify(IdentifyConfig::new(false));

    log::info!("Swarm created, local-peer-id={:?}", swarm.local_peer_id());

    task::block_on(async {
        let mut swarm_control = swarm.control();
        swarm.listen_on(vec![listen_addr1]).unwrap();

        // build Kad
        let config = KademliaConfig::default()
            .with_refresh_interval(None)
<<<<<<< HEAD
            .with_query_timeout(Duration::from_secs(90));
=======
            .with_query_timeout(Duration::from_secs(90))
            .with_new_stream_timeout(Some(Duration::from_secs(8)));
>>>>>>> 33815674

        let store = MemoryStore::new(*swarm.local_peer_id());
        let kad = Kademlia::with_config(*swarm.local_peer_id(), store, config);
        let mut kad_control = kad.control();

        // update Swarm to support Kad and Routing
        swarm = swarm
            .with_protocol(kad)
            .with_routing(Box::new(kad_control.clone()))
            .with_ping(PingConfig::new());
        swarm.start();

        let bootstrapper = vec![(bootstrap_peer, bootstrap_addr)];
        kad_control.bootstrap(bootstrapper).await;

        let mut app = App::new("xCLI").version("v0.1").author("kingwel.xie@139.com");

        app.add_subcommand_with_userdata(swarm_cli_commands(), Box::new(swarm_control.clone()));
        app.add_subcommand_with_userdata(dht_cli_commands(), Box::new(kad_control.clone()));

        app.run();

        kad_control.close();
        swarm_control.close();
    });
}<|MERGE_RESOLUTION|>--- conflicted
+++ resolved
@@ -107,12 +107,8 @@
         // build Kad
         let config = KademliaConfig::default()
             .with_refresh_interval(None)
-<<<<<<< HEAD
-            .with_query_timeout(Duration::from_secs(90));
-=======
             .with_query_timeout(Duration::from_secs(90))
             .with_new_stream_timeout(Some(Duration::from_secs(8)));
->>>>>>> 33815674
 
         let store = MemoryStore::new(*swarm.local_peer_id());
         let kad = Kademlia::with_config(*swarm.local_peer_id(), store, config);
