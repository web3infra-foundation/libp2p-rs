--- conflicted
+++ resolved
@@ -19,18 +19,10 @@
 // DEALINGS IN THE SOFTWARE.
 
 use async_std::task;
-<<<<<<< HEAD
 use libp2prs_core::identity;
-use libp2prs_core::upgrade::{UpgradeInfo, Upgrader};
 use libp2prs_noise::NoiseConfig;
 use libp2prs_noise::{Keypair, X25519};
 use libp2prs_traits::{ReadEx, WriteEx};
-=======
-use libp2p_core::identity;
-use libp2p_core::upgrade::{UpgradeInfo, Upgrader};
-use libp2p_noise::{Keypair, NoiseConfig, X25519};
-use libp2p_traits::{ReadEx, WriteEx};
->>>>>>> 76c5c704
 use log::info;
 
 //
@@ -64,7 +56,6 @@
 #[test]
 fn xx() {
     task::block_on(async {
-
         // server
         task::spawn(async {
             let server_id = identity::Keypair::generate_ed25519();
@@ -83,7 +74,7 @@
 
                     loop {
                         info!("outside loop");
-                        if let Ok(n) = output.read2(&mut buf).await {
+                        if let Ok(_n) = output.read2(&mut buf).await {
                             // info!("public key is {:?}", b.remote_pub_key());
                             info!("data is {:?}", buf.to_vec());
                             // let mut buffer = Vec::from(buf[..11]);
@@ -107,15 +98,12 @@
 
         //client
         let client_socket = async_std::net::TcpStream::connect("127.0.0.1:9876").await.unwrap();
-        let (_, mut output) = client_config
-            .handshake(client_socket, true)
-            .await
-            .unwrap();
+        let (_, mut output) = client_config.handshake(client_socket, true).await.unwrap();
         let data = b"hello world";
-        output.write2(data).await;
+        let _ = output.write2(data).await;
         info!("write finished");
         let mut buf = vec![0u8; 100];
-        output.read2(buf.as_mut()).await;
+        let _ = output.read2(buf.as_mut()).await;
         info!("read finished, {:?}", String::from_utf8(buf).unwrap());
     });
 }