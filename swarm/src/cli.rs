// Copyright 2020 Netwarps Ltd.
//
// Permission is hereby granted, free of charge, to any person obtaining a
// copy of this software and associated documentation files (the "Software"),
// to deal in the Software without restriction, including without limitation
// the rights to use, copy, modify, merge, publish, distribute, sublicense,
// and/or sell copies of the Software, and to permit persons to whom the
// Software is furnished to do so, subject to the following conditions:
//
// The above copyright notice and this permission notice shall be included in
// all copies or substantial portions of the Software.
//
// THE SOFTWARE IS PROVIDED "AS IS", WITHOUT WARRANTY OF ANY KIND, EXPRESS
// OR IMPLIED, INCLUDING BUT NOT LIMITED TO THE WARRANTIES OF MERCHANTABILITY,
// FITNESS FOR A PARTICULAR PURPOSE AND NONINFRINGEMENT. IN NO EVENT SHALL THE
// AUTHORS OR COPYRIGHT HOLDERS BE LIABLE FOR ANY CLAIM, DAMAGES OR OTHER
// LIABILITY, WHETHER IN AN ACTION OF CONTRACT, TORT OR OTHERWISE, ARISING
// FROM, OUT OF OR IN CONNECTION WITH THE SOFTWARE OR THE USE OR OTHER
// DEALINGS IN THE SOFTWARE.

use std::str::FromStr;
use xcli::*;

<<<<<<< HEAD
use libp2prs_core::{Multiaddr, PeerId};
=======
use libp2prs_core::{Multiaddr, PeerId, ProtocolId};
>>>>>>> 33815674
use libp2prs_runtime::task;

use crate::ping::ping;
use crate::Control;
use std::time::Duration;
use std::option::Option::Some;

const SWRM: &str = "swarm";

pub fn swarm_cli_commands<'a>() -> Command<'a> {
    Command::new_with_alias(SWRM, "s")
        .about("Swarm")
        .usage("swarm")
        .subcommand(Command::new("close").about("close swarm").usage("close").action(cli_close_swarm))
        .subcommand(Command::new("id").about("show id information").usage("id").action(cli_show_id))
        .subcommand(
            Command::new_with_alias("stats", "st")
                .about("dump statistics")
                .usage("stats")
                .action(cli_dump_statistics),
        )
        .subcommand(
            Command::new_with_alias("connection", "lc")
                .about("display connection information")
                .usage("connection [PeerId]")
                .action(cli_show_connections),
        )
        .subcommand(
            Command::new_with_alias("ping", "p")
                .about("ping other peerid")
                .usage("ping [PeerId]")
                .action(cli_ping),
        )
        .subcommand(
            Command::new_with_alias("peer", "pr")
                .about("display peer information")
                .usage("peer [PeerId]")
                .action(cli_show_peers),
        )
        .subcommand(
            Command::new_with_alias("connect", "con")
                .about("connect to a peer")
                .usage("connect <PeerId> [Multiaddr]")
                .action(cli_connect),
        )
        .subcommand(
            Command::new_with_alias("disconnect", "disc")
                .about("disconnect a peer")
                .usage("disconnect <PeerId>")
                .action(cli_disconnect),
        )
<<<<<<< HEAD
=======
        .subcommand(
            Command::new_with_alias("latency", "lat")
                .about("display latency that connected to each peer")
                .usage("latency")
                .action(cli_dump_peer_latency),
        )
        .subcommand(
            Command::new_with_alias("rate", "r")
                .about("display rate that connected to each peer")
                .usage("rate")
                .action(cli_dump_rate),
        )
        .subcommand(
            Command::new_with_alias("traffic", "t")
                .about("display each peer's traffic status")
                .usage("traffic [PeerId]")
                .action(cli_dump_peer_traffic),
        )
>>>>>>> 33815674
}

fn handler(app: &App) -> Control {
    let value_any = app.get_handler(SWRM).expect(SWRM);
    let swarm = value_any.downcast_ref::<Control>().expect("control").clone();
    swarm
}

fn cli_show_id(app: &App, _args: &[&str]) -> XcliResult {
    let mut swarm = handler(app);
    task::block_on(async {
        if let Ok(id) = swarm.retrieve_networkinfo().await {
            println!("Id                : {}", id.id);
            println!("Total Peers       : {:?}", id.num_peers);
            println!("Total Connections : {:?}", id.num_connections);
            println!("Total Substreams  : {:?}", id.num_active_streams);
        }

        if let Ok(identify) = swarm.retrieve_identify_info().await {
            println!("PublicKey         : {:?}", identify.public_key);
            println!("Protocol Version  : {:?}", identify.protocol_version);
            println!("Agent Version     : {:?}", identify.agent_version);
            println!("Support Protocols : {:?}", identify.protocols);
            println!("Listening address : {:?}", identify.listen_addrs);
        }
        let (recv_count, recv_bytes) = swarm.get_recv_count_and_size();
        let (send_count, send_bytes) = swarm.get_sent_count_and_size();
        println!("Received package: {}", recv_count);
        println!("Sent package: {}", send_count);

        println!("Received bytes: {}", recv_bytes);
        println!("Sent bytes: {}", send_bytes);
    });

    Ok(CmdExeCode::Ok)
}

fn cli_dump_peer_traffic(app: &App, args: &[&str]) -> XcliResult {
    let mut swarm = handler(app);

    let peer = match args.len() {
        0 => None,
        1 => Some(PeerId::from_str(args[0]).map_err(|e| XcliError::BadArgument(e.to_string()))?),
        _ => return Err(XcliError::MismatchArgument(1, args.len()))
    };


    task::block_on(async {
        match swarm.dump_network_traffic_by_peer(peer).await {
            Ok(Some(v)) => {
                println!("Remote-Peer-Id                                       Bytes(received)      Bytes(sent)          Packets(received)    Packets(sent)");
                for (peer, view) in v {
                    println!("{:52} {: <20} {:<20} {:<20} {}", peer, view.r.bytes_recv, view.r.bytes_sent, view.packets_recv, view.packets_sent)
                };
                Ok(CmdExeCode::Ok)
            }
            Ok(None) => {
                println!("No traffic.");
                Ok(CmdExeCode::Ok)
            }
            Err(e) => {
                Err(XcliError::Other(e.to_string()))
            }
        }
    })
}

fn cli_close_swarm(app: &App, _args: &[&str]) -> XcliResult {
    let mut swarm = handler(app);

    swarm.close();
    Ok(CmdExeCode::Ok)
}

fn cli_dump_statistics(app: &App, _args: &[&str]) -> XcliResult {
    let mut swarm = handler(app);

    task::block_on(async {
        let stats = swarm.dump_statistics().await.unwrap();
        println!("{:?}", stats.base);
        println!("{:?}", stats.dialer);
        println!("{:?}", stats.listener);
    });

    Ok(CmdExeCode::Ok)
}

<<<<<<< HEAD
=======
fn cli_dump_peer_latency(app: &App, _args: &[&str]) -> XcliResult {
    let mut swarm = handler(app);

    task::block_on(async {
        let info = swarm.dump_latency().await.unwrap();
        println!("Remote-Peer-Id                                       Latency");
        info.iter().for_each(|item| println!("{:52} {:?}", item.0, item.1));
    });
    Ok(CmdExeCode::Ok)
}

fn cli_dump_rate(app: &App, _args: &[&str]) -> XcliResult {
    let mut swarm = handler(app);

    task::block_on(async {
        let info = swarm.dump_rate().await.unwrap();
        println!("Received-rates                Send-rates");
        println!("{: <29} {: <29}", info.0.to_string() + " B/s", info.1.to_string() + " B/s");
    });
    Ok(CmdExeCode::Ok)
}

>>>>>>> 33815674
fn cli_show_connections(app: &App, args: &[&str]) -> XcliResult {
    let mut swarm = handler(app);

    let peer = match args.len() {
        0 => None,
        1 => Some(PeerId::from_str(args[0]).map_err(|e| XcliError::BadArgument(e.to_string()))?),
        _ => return Err(XcliError::MismatchArgument(1, args.len())),
    };

    task::block_on(async {
        let connections = swarm.dump_connections(peer).await.unwrap();
<<<<<<< HEAD
        println!("CID   DIR Remote-Peer-Id                                       I/O  Local-Multiaddr  Remote-Multiaddr");
        connections.iter().for_each(|v| {
            println!(
                "{} {} {:52} {}/{}  {} {}",
                v.id, v.dir, v.info.remote_peer_id, v.info.num_inbound_streams, v.info.num_outbound_streams, v.info.la, v.info.ra
=======
        let mut ss = 0;
        println!("CID   DIR Remote-Peer-Id                                       I/O Local-Multiaddr                  Remote-Multiaddr                 Latency");
        connections.iter().for_each(|v| {
            println!(
                "{} {} {:52} {}/{} {: <32} {: <32} {:?} // {} {}",
                v.id,
                v.dir,
                v.info.remote_peer_id,
                v.info.num_inbound_streams,
                v.info.num_outbound_streams,
                v.info.la.to_string(),
                v.info.ra.to_string(),
                v.route_trip_time,
                v.rate_in,
                v.rate_out
>>>>>>> 33815674
            );
            if true {
                v.substreams.iter().for_each(|s| {
                    println!("      ({})", s);
                });
            }

            ss += v.substreams.len();
        });
        println!("Total {} connections, {} sub-streams", connections.len(), ss);
    });

    Ok(CmdExeCode::Ok)
}

fn cli_ping(app: &App, args: &[&str]) -> XcliResult {
    let mut swarm = handler(app);
    let pid = match args.len() {
        1 => PeerId::from_str(args[0]).map_err(|e| XcliError::BadArgument(e.to_string()))?,
        _ => return Err(XcliError::MismatchArgument(1, args.len())),
    };
    task::block_on(async {
        for _ in 0..4 {
            let result_new_stream = swarm.new_stream(pid, vec![ProtocolId::new(b"/ipfs/ping/1.0.0", 0)]).await;
            match result_new_stream {
                Ok(stream) => match ping(stream, Duration::from_secs(1)).await {
                    Ok(latency) => {
                        println!("Time: {:?}", latency);
                    }
                    Err(e) => {
                        log::debug!("Ping error: {:?}", e);
                        println!("Request timeout");
                    }
                },
                Err(e) => {
                    log::debug!("New stream error: {:?}", e);
                    println!("Request timeout");
                }
            }
            task::sleep(Duration::from_secs(1)).await;
        }
    });

    Ok(CmdExeCode::Ok)
}

fn cli_show_peers(app: &App, args: &[&str]) -> XcliResult {
    let swarm = handler(app);

    let pid = match args.len() {
        0 => None,
        1 => Some(PeerId::from_str(args[0]).map_err(|e| XcliError::BadArgument(e.to_string()))?),
        _ => return Err(XcliError::MismatchArgument(1, args.len())),
    };

    if let Some(peer) = pid {
        let addrs = swarm.get_addrs(&peer);
        let protos = swarm.get_protocols(&peer);
        println!("Addrs: {:?}\nProtocols: {:?}", addrs, protos);
    } else {
        let peers = swarm.get_peers();
        println!("Remote-Peer-Id                                       Pin   Multiaddrs");
        peers.iter().for_each(|v| {
            println!("{:52} {:5} {:?}", v, swarm.pinned(v), swarm.get_addrs(v));
        });
        println!("Total {} peers", peers.len());
    }
    Ok(CmdExeCode::Ok)
}

fn cli_connect(app: &App, args: &[&str]) -> XcliResult {
    let mut swarm = handler(app);

    let (peer_id, opt_addr) = match args.len() {
        0 => return Err(XcliError::MissingArgument),
        1 => (PeerId::from_str(args[0]).map_err(|e| XcliError::BadArgument(e.to_string()))?, None),
        2 => (
            PeerId::from_str(args[0]).map_err(|e| XcliError::BadArgument(e.to_string()))?,
            Some(Multiaddr::from_str(args[1]).map_err(|e| XcliError::BadArgument(e.to_string()))?),
        ),
        _ => return Err(XcliError::MismatchArgument(1, args.len())),
    };

    task::block_on(async {
        let r = if let Some(addr) = opt_addr {
            swarm.connect_with_addrs(peer_id, vec![addr]).await
        } else {
            swarm.new_connection(peer_id).await
        };
        println!("Connecting to {}: {:?}", peer_id, r);
    });

    Ok(CmdExeCode::Ok)
}

fn cli_disconnect(app: &App, args: &[&str]) -> XcliResult {
    let mut swarm = handler(app);

    let peer_id = if args.len() == 1 {
        PeerId::from_str(args[0]).map_err(|e| XcliError::BadArgument(e.to_string()))?
    } else {
        return Err(XcliError::MismatchArgument(1, args.len()));
    };

    task::block_on(async {
        let r = swarm.disconnect(peer_id).await;
        println!("Disconnecting {}: {:?}", peer_id, r);
    });

    Ok(CmdExeCode::Ok)
}<|MERGE_RESOLUTION|>--- conflicted
+++ resolved
@@ -21,11 +21,7 @@
 use std::str::FromStr;
 use xcli::*;
 
-<<<<<<< HEAD
-use libp2prs_core::{Multiaddr, PeerId};
-=======
 use libp2prs_core::{Multiaddr, PeerId, ProtocolId};
->>>>>>> 33815674
 use libp2prs_runtime::task;
 
 use crate::ping::ping;
@@ -77,8 +73,6 @@
                 .usage("disconnect <PeerId>")
                 .action(cli_disconnect),
         )
-<<<<<<< HEAD
-=======
         .subcommand(
             Command::new_with_alias("latency", "lat")
                 .about("display latency that connected to each peer")
@@ -97,7 +91,6 @@
                 .usage("traffic [PeerId]")
                 .action(cli_dump_peer_traffic),
         )
->>>>>>> 33815674
 }
 
 fn handler(app: &App) -> Control {
@@ -185,8 +178,6 @@
     Ok(CmdExeCode::Ok)
 }
 
-<<<<<<< HEAD
-=======
 fn cli_dump_peer_latency(app: &App, _args: &[&str]) -> XcliResult {
     let mut swarm = handler(app);
 
@@ -209,7 +200,6 @@
     Ok(CmdExeCode::Ok)
 }
 
->>>>>>> 33815674
 fn cli_show_connections(app: &App, args: &[&str]) -> XcliResult {
     let mut swarm = handler(app);
 
@@ -221,13 +211,6 @@
 
     task::block_on(async {
         let connections = swarm.dump_connections(peer).await.unwrap();
-<<<<<<< HEAD
-        println!("CID   DIR Remote-Peer-Id                                       I/O  Local-Multiaddr  Remote-Multiaddr");
-        connections.iter().for_each(|v| {
-            println!(
-                "{} {} {:52} {}/{}  {} {}",
-                v.id, v.dir, v.info.remote_peer_id, v.info.num_inbound_streams, v.info.num_outbound_streams, v.info.la, v.info.ra
-=======
         let mut ss = 0;
         println!("CID   DIR Remote-Peer-Id                                       I/O Local-Multiaddr                  Remote-Multiaddr                 Latency");
         connections.iter().for_each(|v| {
@@ -243,7 +226,6 @@
                 v.route_trip_time,
                 v.rate_in,
                 v.rate_out
->>>>>>> 33815674
             );
             if true {
                 v.substreams.iter().for_each(|s| {
